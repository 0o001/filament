/*
 * Copyright (C) 2015 The Android Open Source Project
 *
 * Licensed under the Apache License, Version 2.0 (the "License");
 * you may not use this file except in compliance with the License.
 * You may obtain a copy of the License at
 *
 *      http://www.apache.org/licenses/LICENSE-2.0
 *
 * Unless required by applicable law or agreed to in writing, software
 * distributed under the License is distributed on an "AS IS" BASIS,
 * WITHOUT WARRANTIES OR CONDITIONS OF ANY KIND, either express or implied.
 * See the License for the specific language governing permissions and
 * limitations under the License.
 */

#include "CodeGenerator.h"

#include "MaterialInfo.h"

#include "generated/shaders.h"

#include <utils/sstream.h>

#include <cctype>
#include <iomanip>

#include <assert.h>

namespace filamat {

// From driverEnum namespace
using namespace filament;
using namespace backend;
using namespace utils;

io::sstream& CodeGenerator::generateSeparator(io::sstream& out) {
    out << '\n';
    return out;
}

utils::io::sstream& CodeGenerator::generateProlog(utils::io::sstream& out, ShaderStage stage,
        MaterialInfo const& material) const {
    switch (mShaderModel) {
        case ShaderModel::MOBILE:
            // Vulkan requires version 310 or higher
            if (mTargetLanguage == TargetLanguage::SPIRV ||
                material.featureLevel >= FeatureLevel::FEATURE_LEVEL_2) {
                // Vulkan requires layout locations on ins and outs, which were not supported
                // in ESSL 300
                out << "#version 310 es\n\n";
            } else {
                if (material.featureLevel >= FeatureLevel::FEATURE_LEVEL_1) {
                    out << "#version 300 es\n\n";
                } else {
                    out << "#version 100\n\n";
                }
            }
            if (material.hasExternalSamplers) {
                out << "#extension GL_OES_EGL_image_external_essl3 : require\n\n";
            }
            break;
        case ShaderModel::DESKTOP:
            if (mTargetLanguage == TargetLanguage::SPIRV ||
                material.featureLevel >= FeatureLevel::FEATURE_LEVEL_2) {
                // Vulkan requires binding specifiers on uniforms and samplers, which were not
                // supported in the OpenGL 4.1 GLSL profile.
                out << "#version 450 core\n\n";
            } else {
                out << "#version 410 core\n\n";
                out << "#extension GL_ARB_shading_language_packing : enable\n\n";
            }
            break;
    }

    // This allows our includer system to use the #line directive to denote the source file for
    // #included code. This way, glslang reports errors more accurately.
    out << "#extension GL_GOOGLE_cpp_style_line_directive : enable\n\n";

    if (stage == ShaderStage::COMPUTE) {
        out << "layout(local_size_x = " << material.groupSize.x
            << ", local_size_y = " <<  material.groupSize.y
            << ", local_size_z = " <<  material.groupSize.z
            << ") in;\n\n";
    }

    switch (mShaderModel) {
        case ShaderModel::MOBILE:
            out << "#define TARGET_MOBILE\n";
            break;
        case ShaderModel::DESKTOP:
            break;
    }

    switch (mTargetApi) {
        case TargetApi::OPENGL:
            switch (mShaderModel) {
                case ShaderModel::MOBILE:
                    out << "#define TARGET_GLES_ENVIRONMENT\n";
                    break;
                case ShaderModel::DESKTOP:
                    out << "#define TARGET_GL_ENVIRONMENT\n";
                    break;
            }
            break;
        case TargetApi::VULKAN:
            out << "#define TARGET_VULKAN_ENVIRONMENT\n";
            break;
        case TargetApi::METAL:
            out << "#define TARGET_METAL_ENVIRONMENT\n";
            break;
        case TargetApi::ALL:
            // invalid should never happen
            break;
    }

    switch (mTargetLanguage) {
        case TargetLanguage::GLSL:
            out << "#define FILAMENT_OPENGL_SEMANTICS\n";
            break;
        case TargetLanguage::SPIRV:
            out << "#define FILAMENT_VULKAN_SEMANTICS\n";
            break;
    }

    if (mTargetApi == TargetApi::VULKAN ||
        mTargetApi == TargetApi::METAL ||
        (mTargetApi == TargetApi::OPENGL && mShaderModel == ShaderModel::DESKTOP) ||
        material.featureLevel >= FeatureLevel::FEATURE_LEVEL_2) {
        out << "#define FILAMENT_HAS_FEATURE_TEXTURE_GATHER\n";
    }

    if (stage == ShaderStage::VERTEX) {
        CodeGenerator::generateDefine(out, "FLIP_UV_ATTRIBUTE", material.flipUV);
        CodeGenerator::generateDefine(out, "LEGACY_MORPHING", material.useLegacyMorphing);
    }

    if (stage == ShaderStage::VERTEX) {
        generateDefine(out, "VARYING", "out");
    } else if (stage == ShaderStage::FRAGMENT) {
        generateDefine(out, "VARYING", "in");
    }

    auto getShadingDefine = [](Shading shading) -> const char* {
        switch (shading) {
            case Shading::LIT:                 return "SHADING_MODEL_LIT";
            case Shading::UNLIT:               return "SHADING_MODEL_UNLIT";
            case Shading::SUBSURFACE:          return "SHADING_MODEL_SUBSURFACE";
            case Shading::CLOTH:               return "SHADING_MODEL_CLOTH";
            case Shading::SPECULAR_GLOSSINESS: return "SHADING_MODEL_SPECULAR_GLOSSINESS";
        }
    };

    CodeGenerator::generateDefine(out, getShadingDefine(material.shading), true);

    generateQualityDefine(out, material.quality);

    // precision qualifiers
    out << '\n';
    Precision const defaultPrecision = getDefaultPrecision(stage);
    const char* precision = getPrecisionQualifier(defaultPrecision);
    out << "precision " << precision << " float;\n";
    out << "precision " << precision << " int;\n";
    if (mShaderModel == ShaderModel::MOBILE) {
        out << "precision lowp sampler2DArray;\n";
        out << "precision lowp sampler3D;\n";
    }

    // Filament-reserved specification constants (limited by CONFIG_MAX_RESERVED_SPEC_CONSTANTS)
    out << '\n';
    generateSpecializationConstant(out, "BACKEND_FEATURE_LEVEL", 0, 1);

    if (mTargetApi == TargetApi::VULKAN) {
        // Note: This is a hack for a hack.
        // Vulkan doesn't fully support sizing arrays within a block with specialization constants,
        // and since we only need to do this for a hack for WebGL, it's fine to replace it with
        // regular constant here.
        // We *could* leave it as a specialization constant, but this triggers a crashing bug with
        // some Adreno drivers on Android. see: https://github.com/google/filament/issues/6444
        out << "const int CONFIG_MAX_INSTANCES = " << (int)CONFIG_MAX_INSTANCES << ";\n";
    } else {
        generateSpecializationConstant(out, "CONFIG_MAX_INSTANCES", 1, (int)CONFIG_MAX_INSTANCES);
    }

    // Workaround a Metal pipeline compilation error with the message:
    // "Could not statically determine the target of a texture". See light_indirect.fs
    generateSpecializationConstant(out, "CONFIG_STATIC_TEXTURE_TARGET_WORKAROUND", 2, false);

    out << '\n';
    out << SHADERS_COMMON_DEFINES_GLSL_DATA;

    out << "\n";
    return out;
}

Precision CodeGenerator::getDefaultPrecision(ShaderStage stage) const {
    switch (stage) {
        case ShaderStage::VERTEX:
            return Precision::HIGH;
        case ShaderStage::FRAGMENT:
            switch (mShaderModel) {
                case ShaderModel::MOBILE:
                    return Precision::MEDIUM;
                case ShaderModel::DESKTOP:
                    return Precision::HIGH;
            }
        case ShaderStage::COMPUTE:
            return Precision::HIGH;
    }
}

Precision CodeGenerator::getDefaultUniformPrecision() const {
    switch (mShaderModel) {
        case ShaderModel::MOBILE:
            return Precision::MEDIUM;
        case ShaderModel::DESKTOP:
            return Precision::HIGH;
    }
}

io::sstream& CodeGenerator::generateEpilog(io::sstream& out) {
    out << "\n"; // For line compression all shaders finish with a newline character.
    return out;
}

io::sstream& CodeGenerator::generateCommonTypes(io::sstream& out, ShaderStage stage) {
    out << '\n';
    switch (stage) {
        case ShaderStage::VERTEX:
            out << '\n';
            out << SHADERS_COMMON_TYPES_GLSL_DATA;
            break;
        case ShaderStage::FRAGMENT:
            out << '\n';
            out << SHADERS_COMMON_TYPES_GLSL_DATA;
            break;
        case ShaderStage::COMPUTE:
            break;
    }
    return out;
}

io::sstream& CodeGenerator::generateShaderMain(io::sstream& out, ShaderStage stage) {
    switch (stage) {
        case ShaderStage::VERTEX:
            out << SHADERS_MAIN_VS_DATA;
            break;
        case ShaderStage::FRAGMENT:
            out << SHADERS_MAIN_FS_DATA;
            break;
        case ShaderStage::COMPUTE:
            out << SHADERS_MAIN_CS_DATA;
            break;
    }
    return out;
}

io::sstream& CodeGenerator::generatePostProcessMain(io::sstream& out, ShaderStage type) {
    if (type == ShaderStage::VERTEX) {
        out << SHADERS_POST_PROCESS_VS_DATA;
    } else if (type == ShaderStage::FRAGMENT) {
        out << SHADERS_POST_PROCESS_FS_DATA;
    }
    return out;
}

io::sstream& CodeGenerator::generateVariable(io::sstream& out, ShaderStage stage,
        const CString& name, size_t index) {

    if (!name.empty()) {
        if (stage == ShaderStage::VERTEX) {
            out << "\n#define VARIABLE_CUSTOM" << index << " " << name.c_str() << "\n";
            out << "\n#define VARIABLE_CUSTOM_AT" << index << " variable_" << name.c_str() << "\n";
            out << "LAYOUT_LOCATION(" << index << ") out vec4 variable_" << name.c_str() << ";\n";
        } else if (stage == ShaderStage::FRAGMENT) {
            out << "\nLAYOUT_LOCATION(" << index << ") in highp vec4 variable_" << name.c_str() << ";\n";
        }
    }
    return out;
}

io::sstream& CodeGenerator::generateShaderInputs(io::sstream& out, ShaderStage type,
        const AttributeBitset& attributes, Interpolation interpolation) {

    auto const& attributeDatabase = MaterialBuilder::getAttributeDatabase();

    const char* shading = getInterpolationQualifier(interpolation);
    out << "#define SHADING_INTERPOLATION " << shading << "\n";

    out << "\n";
    attributes.forEachSetBit([&out, &attributeDatabase](size_t i) {
        generateDefine(out, attributeDatabase[i].getDefineName().c_str(), true);
    });

    if (type == ShaderStage::VERTEX) {
        out << "\n";
        attributes.forEachSetBit([&out, &attributeDatabase](size_t i) {
            auto const& attribute = attributeDatabase[i];
            assert_invariant( i == attribute.location );
            out << "layout(location = " << size_t(attribute.location) << ") in "
                << getTypeName(attribute.type) << " "
                << attribute.getAttributeName() << ";\n";
        });
    }

    out << "\n";
    out << SHADERS_VARYINGS_GLSL_DATA;
    return out;
}

io::sstream& CodeGenerator::generateOutput(io::sstream& out, ShaderStage type,
        const CString& name, size_t index,
        MaterialBuilder::VariableQualifier qualifier,
        MaterialBuilder::OutputType outputType) const {
    if (name.empty() || type == ShaderStage::VERTEX) {
        return out;
    }

    // TODO: add and support additional variable qualifiers
    (void) qualifier;
    assert(qualifier == MaterialBuilder::VariableQualifier::OUT);

    // The material output type is the type the shader writes to from the material.
    const MaterialBuilder::OutputType materialOutputType = outputType;

    const char* swizzleString = "";

    // Metal doesn't support some 3-component texture formats, so the backend uses 4-component
    // formats behind the scenes. It's an error to output fewer components than the attachment
    // needs, so we always output a float4 instead of a float3. It's never an error to output extra
    // components.
    if (mTargetApi == TargetApi::METAL) {
        if (outputType == MaterialBuilder::OutputType::FLOAT3) {
            outputType = MaterialBuilder::OutputType::FLOAT4;
            swizzleString = ".rgb";
        }
    }

    const char* materialTypeString = getOutputTypeName(materialOutputType);
    const char* typeString = getOutputTypeName(outputType);

    out << "\n#define FRAG_OUTPUT" << index << " " << name.c_str() << "\n";
    out << "\n#define FRAG_OUTPUT_AT" << index << " output_" << name.c_str() << "\n";
    out << "\n#define FRAG_OUTPUT_MATERIAL_TYPE" << index << " " << materialTypeString << "\n";
    out << "\n#define FRAG_OUTPUT_TYPE" << index << " " << typeString << "\n";
    out << "\n#define FRAG_OUTPUT_SWIZZLE" << index << " " << swizzleString << "\n";
    out << "layout(location=" << index << ") out " << typeString <<
        " output_" << name.c_str() << ";\n";

    return out;
}


io::sstream& CodeGenerator::generateDepthShaderMain(io::sstream& out, ShaderStage type) {
    assert(type != ShaderStage::VERTEX);
    if (type == ShaderStage::FRAGMENT) {
        out << SHADERS_DEPTH_MAIN_FS_DATA;
    }
    return out;
}

const char* CodeGenerator::getUniformPrecisionQualifier(UniformType type, Precision precision,
        Precision uniformPrecision, Precision defaultPrecision) noexcept {
    if (!hasPrecision(type)) {
        // some types like bool can't have a precision qualifier
        return "";
    }
    if (precision == Precision::DEFAULT) {
        // if precision field is specified as default, turn it into the default precision for
        // uniforms (which might be different on desktop vs mobile)
        precision = uniformPrecision;
    }
    if (precision == defaultPrecision) {
        // finally if the precision match the default precision of this stage, don't omit
        // the precision qualifier -- which mean the effective precision might be different
        // in different stages.
        return "";
    }
    return getPrecisionQualifier(precision);
}

utils::io::sstream& CodeGenerator::generateBuffers(utils::io::sstream& out,
        MaterialInfo::BufferContainer const& buffers) const {
    uint32_t binding = 0;
    for (auto const* buffer : buffers) {
        generateBufferInterfaceBlock(out, ShaderStage::COMPUTE, binding, *buffer);
        binding++;
    }
    return out;
}

io::sstream& CodeGenerator::generateUniforms(io::sstream& out, ShaderStage stage,
        UniformBindingPoints binding, const BufferInterfaceBlock& uib) const {
    return generateBufferInterfaceBlock(out, stage, +binding, uib);
}

io::sstream& CodeGenerator::generateBufferInterfaceBlock(io::sstream& out, ShaderStage stage,
        uint32_t binding, const BufferInterfaceBlock& uib) const {
    auto const& infos = uib.getFieldInfoList();
    if (infos.empty()) {
        return out;
    }

    std::string blockName{ uib.getName() };
    std::string instanceName{ uib.getName() };
    blockName.front() = char(std::toupper((unsigned char)blockName.front()));
    instanceName.front() = char(std::tolower((unsigned char)instanceName.front()));

    Precision const uniformPrecision = getDefaultUniformPrecision();
    Precision const defaultPrecision = getDefaultPrecision(stage);

    auto metalBufferBindingOffset = 0;
    switch (uib.getTarget()) {
        case BufferInterfaceBlock::Target::UNIFORM:
            metalBufferBindingOffset = METAL_UNIFORM_BUFFER_BINDING_START;
            break;
        case BufferInterfaceBlock::Target::SSBO:
            metalBufferBindingOffset = METAL_SSBO_BINDING_START;
            break;
    }

    out << "\nlayout(";
    if (mTargetLanguage == TargetLanguage::SPIRV ||
        mFeatureLevel >= FeatureLevel::FEATURE_LEVEL_2) {
        switch (mTargetApi) {
            case TargetApi::METAL:
                out << "binding = " << metalBufferBindingOffset + binding << ", ";
                break;

            case TargetApi::OPENGL:
                // GLSL 4.5 / ESSL 3.1 require the 'binding' layout qualifier
            case TargetApi::VULKAN:
                out << "binding = " << binding << ", ";
                break;

            case TargetApi::ALL:
                // nonsensical, shouldn't happen.
                break;
        }
    }
    switch (uib.getAlignment()) {
        case BufferInterfaceBlock::Alignment::std140:
            out << "std140";
            break;
        case BufferInterfaceBlock::Alignment::std430:
            out << "std430";
            break;
    }

    out << ") ";

    switch (uib.getTarget()) {
        case BufferInterfaceBlock::Target::UNIFORM:
            out << "uniform ";
            break;
        case BufferInterfaceBlock::Target::SSBO:
            out << "buffer ";
            break;
    }

    out << blockName << " ";

    if (uib.getTarget() == BufferInterfaceBlock::Target::SSBO) {
        uint8_t qualifiers = uib.getQualifier();
        while (qualifiers) {
            uint8_t const mask = 1u << utils::ctz(unsigned(qualifiers));
            switch (BufferInterfaceBlock::Qualifier(qualifiers & mask)) {
                case BufferInterfaceBlock::Qualifier::COHERENT:  out << "coherent "; break;
                case BufferInterfaceBlock::Qualifier::WRITEONLY: out << "writeonly "; break;
                case BufferInterfaceBlock::Qualifier::READONLY:  out << "readonly "; break;
                case BufferInterfaceBlock::Qualifier::VOLATILE:  out << "volatile "; break;
                case BufferInterfaceBlock::Qualifier::RESTRICT:  out << "restrict "; break;
            }
            qualifiers &= ~mask;
        }
    }

    out << "{\n";

    for (auto const& info : infos) {
        char const* const type = getUniformTypeName(info);
        char const* const precision = getUniformPrecisionQualifier(info.type, info.precision,
                uniformPrecision, defaultPrecision);
        out << "    " << precision;
        if (precision[0] != '\0') out << " ";
        out << type << " " << info.name.c_str();
        if (info.isArray) {
            if (info.sizeName.empty()) {
                if (info.size) {
                    out << "[" << info.size << "]";
                } else {
                    out << "[]";
                }
            } else {
                out << "[" << info.sizeName.c_str() << "]";
            }
        }
        out << ";\n";
    }
    out << "} " << instanceName << ";\n";

    return out;
}

io::sstream& CodeGenerator::generateSamplers(
        io::sstream& out, SamplerBindingPoints bindingPoint, uint8_t firstBinding,
        const SamplerInterfaceBlock& sib) const {
    auto const& infos = sib.getSamplerInfoList();
    if (infos.empty()) {
        return out;
    }

    for (auto const& info : infos) {
        auto type = info.type;
        if (type == SamplerType::SAMPLER_EXTERNAL && mShaderModel != ShaderModel::MOBILE) {
            // we're generating the shader for the desktop, where we assume external textures
            // are not supported, in which case we revert to texture2d
            type = SamplerType::SAMPLER_2D;
        }
        char const* const typeName = getSamplerTypeName(type, info.format, info.multisample);
        char const* const precision = getPrecisionQualifier(info.precision);
        if (mTargetLanguage == TargetLanguage::SPIRV) {
            const uint32_t bindingIndex = (uint32_t) firstBinding + info.offset;
            switch (mTargetApi) {
                // For Vulkan, we place uniforms in set 0 (the default set) and samplers in set 1. This
                // allows the sampler bindings to live in a separate "namespace" that starts at zero.
                // Note that the set specifier is not covered by the desktop GLSL spec, including
                // recent versions. It is only documented in the GL_KHR_vulkan_glsl extension.
                case TargetApi::VULKAN:
                    out << "layout(binding = " << bindingIndex << ", set = 1) ";
                    break;

                // For Metal, each sampler group gets its own descriptor set, each of which will
                // become an argument buffer. The first descriptor set is reserved for uniforms,
                // hence the +1 here.
                case TargetApi::METAL:
                    out << "layout(binding = " << (uint32_t) info.offset
                        << ", set = " << (uint32_t) bindingPoint + 1 << ") ";
                    break;

                default:
                case TargetApi::OPENGL:
                    out << "layout(binding = " << bindingIndex << ") ";
                    break;
            }
        }
        out << "uniform " << precision << " " << typeName << " " << info.uniformName.c_str();
        out << ";\n";
    }
    out << "\n";

    return out;
}

io::sstream& CodeGenerator::generateSubpass(io::sstream& out, SubpassInfo subpass) {
    if (!subpass.isValid) {
        return out;
    }

    CString subpassName =
            SamplerInterfaceBlock::generateUniformName(subpass.block.c_str(), subpass.name.c_str());

    char const* const typeName = "subpassInput";
    // In our Vulkan backend, subpass inputs always live in descriptor set 2. (ignored for GLES)
    char const* const precision = getPrecisionQualifier(subpass.precision);
    out << "layout(input_attachment_index = " << (int) subpass.attachmentIndex
        << ", set = 2, binding = " << (int) subpass.binding
        << ") ";
    out << "uniform " << precision << " " << typeName << " " << subpassName.c_str();
    out << ";\n";

    out << "\n";

    return out;
}

void CodeGenerator::fixupExternalSamplers(
        std::string& shader, SamplerInterfaceBlock const& sib) noexcept {
    auto const& infos = sib.getSamplerInfoList();
    if (infos.empty()) {
        return;
    }

    bool hasExternalSampler = false;

    // Replace sampler2D declarations by samplerExternal declarations as they may have
    // been swapped during a previous optimization step
    for (auto const& info : infos) {
        if (info.type == SamplerType::SAMPLER_EXTERNAL) {
            auto name = std::string("sampler2D ") + info.uniformName.c_str();
            size_t const index = shader.find(name);

            if (index != std::string::npos) {
                hasExternalSampler = true;
                auto newName =
                        std::string("samplerExternalOES ") + info.uniformName.c_str();
                shader.replace(index, name.size(), newName);
            }
        }
    }

    // This method should only be called on shaders that have external samplers but since
    // they may have been removed by previous optimization steps, we check again here
    if (hasExternalSampler) {
        // Find the #version line, so we can insert the #extension directive
        size_t index = shader.find("#version");
        index += 8;

        // Find the end of the line and skip the line return
        while (shader[index] != '\n') index++;
        index++;

        shader.insert(index, "#extension GL_OES_EGL_image_external_essl3 : require\n");
    }
}


io::sstream& CodeGenerator::generateDefine(io::sstream& out, const char* name, bool value) {
    if (value) {
        out << "#define " << name << "\n";
    }
    return out;
}

io::sstream& CodeGenerator::generateDefine(io::sstream& out, const char* name, uint32_t value) {
    out << "#define " << name << " " << value << "\n";
    return out;
}

io::sstream& CodeGenerator::generateDefine(io::sstream& out, const char* name, const char* string) {
    out << "#define " << name << " " << string << "\n";
    return out;
}

io::sstream& CodeGenerator::generateIndexedDefine(io::sstream& out, const char* name,
        uint32_t index, uint32_t value) {
    out << "#define " << name << index << " " << value << "\n";
    return out;
}

struct SpecializationConstantFormatter {
    std::string operator()(int value) noexcept { return std::to_string(value); }
    std::string operator()(float value) noexcept { return std::to_string(value); }
    std::string operator()(bool value) noexcept { return value ? "true" : "false"; }
};

utils::io::sstream& CodeGenerator::generateSpecializationConstant(utils::io::sstream& out,
        const char* name, uint32_t id, std::variant<int, float, bool> value) const {

<<<<<<< HEAD
    std::string constantString = std::visit(SpecializationConstantFormatter(), value);
=======
    std::string const constantString = std::visit(SpecializationConstantFormatter(), value);
>>>>>>> f286e308

    static const char* types[] = { "int", "float", "bool" };
    if (mTargetLanguage == MaterialBuilderBase::TargetLanguage::SPIRV) {
        out << "layout (constant_id = " << id << ") const "
<<<<<<< HEAD
            << types[value.index()] << " " << name << " = " << constantString << ";\n\n";
=======
            << types[value.index()] << " " << name << " = " << constantString << ";\n";
>>>>>>> f286e308
    } else {
        out << "#ifndef SPIRV_CROSS_CONSTANT_ID_" << id << '\n'
            << "#define SPIRV_CROSS_CONSTANT_ID_" << id << " " << constantString << '\n'
            << "#endif" << '\n'
            << "const " << types[value.index()] << " " << name << " = SPIRV_CROSS_CONSTANT_ID_" << id
            << ";\n\n";
    }
    return out;
}


io::sstream& CodeGenerator::generateMaterialProperty(io::sstream& out,
        MaterialBuilder::Property property, bool isSet) {
    if (isSet) {
        out << "#define " << "MATERIAL_HAS_" << getConstantName(property) << "\n";
    }
    return out;
}

io::sstream& CodeGenerator::generateQualityDefine(io::sstream& out, ShaderQuality quality) const {
    out << "#define FILAMENT_QUALITY_LOW    0\n";
    out << "#define FILAMENT_QUALITY_NORMAL 1\n";
    out << "#define FILAMENT_QUALITY_HIGH   2\n";

    switch (quality) {
        case ShaderQuality::DEFAULT:
            switch (mShaderModel) {
                default:                   goto quality_normal;
                case ShaderModel::DESKTOP: goto quality_high;
                case ShaderModel::MOBILE:  goto quality_low;
            }
        case ShaderQuality::LOW:
        quality_low:
            out << "#define FILAMENT_QUALITY FILAMENT_QUALITY_LOW\n";
            break;
        case ShaderQuality::NORMAL:
        default:
        quality_normal:
            out << "#define FILAMENT_QUALITY FILAMENT_QUALITY_NORMAL\n";
            break;
        case ShaderQuality::HIGH:
        quality_high:
            out << "#define FILAMENT_QUALITY FILAMENT_QUALITY_HIGH\n";
            break;
    }

    return out;
}

io::sstream& CodeGenerator::generateCommon(io::sstream& out, ShaderStage stage) {

    out << SHADERS_COMMON_MATH_GLSL_DATA;

    switch (stage) {
        case ShaderStage::VERTEX:
            out << SHADERS_COMMON_INSTANCING_GLSL_DATA;
            out << SHADERS_COMMON_SHADOWING_GLSL_DATA;
            break;
        case ShaderStage::FRAGMENT:
            out << SHADERS_COMMON_INSTANCING_GLSL_DATA;
            out << SHADERS_COMMON_SHADOWING_GLSL_DATA;
            out << SHADERS_COMMON_SHADING_FS_DATA;
            out << SHADERS_COMMON_GRAPHICS_FS_DATA;
            out << SHADERS_COMMON_MATERIAL_FS_DATA;
            break;
        case ShaderStage::COMPUTE:
            out << '\n';
            // TODO: figure out if we need some common files here
            break;
    }
    return out;
}

io::sstream& CodeGenerator::generatePostProcessCommon(io::sstream& out, ShaderStage type) {
    out << SHADERS_COMMON_MATH_GLSL_DATA;
    if (type == ShaderStage::VERTEX) {
    } else if (type == ShaderStage::FRAGMENT) {
        out << SHADERS_COMMON_SHADING_FS_DATA;
        out << SHADERS_COMMON_GRAPHICS_FS_DATA;
    }
    return out;
}

io::sstream& CodeGenerator::generateFog(io::sstream& out, ShaderStage type) {
    if (type == ShaderStage::VERTEX) {
    } else if (type == ShaderStage::FRAGMENT) {
        out << SHADERS_FOG_FS_DATA;
    }
    return out;
}

io::sstream& CodeGenerator::generateCommonMaterial(io::sstream& out, ShaderStage type) {
    if (type == ShaderStage::VERTEX) {
        out << SHADERS_MATERIAL_INPUTS_VS_DATA;
    } else if (type == ShaderStage::FRAGMENT) {
        out << SHADERS_MATERIAL_INPUTS_FS_DATA;
    }
    return out;
}

io::sstream& CodeGenerator::generatePostProcessInputs(io::sstream& out, ShaderStage type) {
    if (type == ShaderStage::VERTEX) {
        out << SHADERS_POST_PROCESS_INPUTS_VS_DATA;
    } else if (type == ShaderStage::FRAGMENT) {
        out << SHADERS_POST_PROCESS_INPUTS_FS_DATA;
    }
    return out;
}

io::sstream& CodeGenerator::generatePostProcessGetters(io::sstream& out, ShaderStage type) {
    out << SHADERS_COMMON_GETTERS_GLSL_DATA;
    if (type == ShaderStage::VERTEX) {
        out << SHADERS_POST_PROCESS_GETTERS_VS_DATA;
    } else if (type == ShaderStage::FRAGMENT) {
    }
    return out;
}

io::sstream& CodeGenerator::generateGetters(io::sstream& out, ShaderStage stage) {
    out << SHADERS_COMMON_GETTERS_GLSL_DATA;
    switch (stage) {
        case ShaderStage::VERTEX:
            out << SHADERS_GETTERS_VS_DATA;
            break;
        case ShaderStage::FRAGMENT:
            out << SHADERS_GETTERS_FS_DATA;
            break;
        case ShaderStage::COMPUTE:
            out << SHADERS_GETTERS_CS_DATA;
            break;
    }
    return out;
}

io::sstream& CodeGenerator::generateParameters(io::sstream& out, ShaderStage type) {
    if (type == ShaderStage::VERTEX) {
    } else if (type == ShaderStage::FRAGMENT) {
        out << SHADERS_SHADING_PARAMETERS_FS_DATA;
    }
    return out;
}

io::sstream& CodeGenerator::generateShaderLit(io::sstream& out, ShaderStage type,
        filament::Variant variant, Shading shading, bool customSurfaceShading) {
    if (type == ShaderStage::VERTEX) {
    } else if (type == ShaderStage::FRAGMENT) {
        out << SHADERS_COMMON_LIGHTING_FS_DATA;
        if (filament::Variant::isShadowReceiverVariant(variant)) {
            out << SHADERS_SHADOWING_FS_DATA;
        }

        // the only reason we have this assert here is that we used to have a check,
        // which seemed unnecessary.
        assert_invariant(shading != Shading::UNLIT);

        out << SHADERS_BRDF_FS_DATA;
        switch (shading) {
            case Shading::UNLIT:
                // can't happen
                break;
            case Shading::SPECULAR_GLOSSINESS:
            case Shading::LIT:
                if (customSurfaceShading) {
                    out << SHADERS_SHADING_LIT_CUSTOM_FS_DATA;
                } else {
                    out << SHADERS_SHADING_MODEL_STANDARD_FS_DATA;
                }
                break;
            case Shading::SUBSURFACE:
                out << SHADERS_SHADING_MODEL_SUBSURFACE_FS_DATA;
                break;
            case Shading::CLOTH:
                out << SHADERS_SHADING_MODEL_CLOTH_FS_DATA;
                break;
        }

        out << SHADERS_AMBIENT_OCCLUSION_FS_DATA;
        out << SHADERS_LIGHT_INDIRECT_FS_DATA;

        if (variant.hasDirectionalLighting()) {
            out << SHADERS_LIGHT_DIRECTIONAL_FS_DATA;
        }
        if (variant.hasDynamicLighting()) {
            out << SHADERS_LIGHT_PUNCTUAL_FS_DATA;
        }

        out << SHADERS_SHADING_LIT_FS_DATA;
    }
    return out;
}

io::sstream& CodeGenerator::generateShaderUnlit(io::sstream& out, ShaderStage type,
        filament::Variant variant, bool hasShadowMultiplier) {
    if (type == ShaderStage::VERTEX) {
    } else if (type == ShaderStage::FRAGMENT) {
        if (hasShadowMultiplier) {
            if (filament::Variant::isShadowReceiverVariant(variant)) {
                out << SHADERS_SHADOWING_FS_DATA;
            }
        }
        out << SHADERS_SHADING_UNLIT_FS_DATA;
    }
    return out;
}

io::sstream& CodeGenerator::generateShaderReflections(utils::io::sstream& out, ShaderStage type) {
    if (type == ShaderStage::VERTEX) {
    } else if (type == ShaderStage::FRAGMENT) {
        out << SHADERS_COMMON_LIGHTING_FS_DATA;
        out << SHADERS_LIGHT_REFLECTIONS_FS_DATA;
        out << SHADERS_SHADING_REFLECTIONS_FS_DATA;
    }
    return out;
}

/* static */
char const* CodeGenerator::getConstantName(MaterialBuilder::Property property) noexcept {
    using Property = MaterialBuilder::Property;
    switch (property) {
        case Property::BASE_COLOR:           return "BASE_COLOR";
        case Property::ROUGHNESS:            return "ROUGHNESS";
        case Property::METALLIC:             return "METALLIC";
        case Property::REFLECTANCE:          return "REFLECTANCE";
        case Property::AMBIENT_OCCLUSION:    return "AMBIENT_OCCLUSION";
        case Property::CLEAR_COAT:           return "CLEAR_COAT";
        case Property::CLEAR_COAT_ROUGHNESS: return "CLEAR_COAT_ROUGHNESS";
        case Property::CLEAR_COAT_NORMAL:    return "CLEAR_COAT_NORMAL";
        case Property::ANISOTROPY:           return "ANISOTROPY";
        case Property::ANISOTROPY_DIRECTION: return "ANISOTROPY_DIRECTION";
        case Property::THICKNESS:            return "THICKNESS";
        case Property::SUBSURFACE_POWER:     return "SUBSURFACE_POWER";
        case Property::SUBSURFACE_COLOR:     return "SUBSURFACE_COLOR";
        case Property::SHEEN_COLOR:          return "SHEEN_COLOR";
        case Property::SHEEN_ROUGHNESS:      return "SHEEN_ROUGHNESS";
        case Property::GLOSSINESS:           return "GLOSSINESS";
        case Property::SPECULAR_COLOR:       return "SPECULAR_COLOR";
        case Property::EMISSIVE:             return "EMISSIVE";
        case Property::NORMAL:               return "NORMAL";
        case Property::POST_LIGHTING_COLOR:  return "POST_LIGHTING_COLOR";
        case Property::CLIP_SPACE_TRANSFORM: return "CLIP_SPACE_TRANSFORM";
        case Property::ABSORPTION:           return "ABSORPTION";
        case Property::TRANSMISSION:         return "TRANSMISSION";
        case Property::IOR:                  return "IOR";
        case Property::MICRO_THICKNESS:      return "MICRO_THICKNESS";
        case Property::BENT_NORMAL:          return "BENT_NORMAL";
    }
}

char const* CodeGenerator::getTypeName(UniformType type) noexcept {
    switch (type) {
        case UniformType::BOOL:   return "bool";
        case UniformType::BOOL2:  return "bvec2";
        case UniformType::BOOL3:  return "bvec3";
        case UniformType::BOOL4:  return "bvec4";
        case UniformType::FLOAT:  return "float";
        case UniformType::FLOAT2: return "vec2";
        case UniformType::FLOAT3: return "vec3";
        case UniformType::FLOAT4: return "vec4";
        case UniformType::INT:    return "int";
        case UniformType::INT2:   return "ivec2";
        case UniformType::INT3:   return "ivec3";
        case UniformType::INT4:   return "ivec4";
        case UniformType::UINT:   return "uint";
        case UniformType::UINT2:  return "uvec2";
        case UniformType::UINT3:  return "uvec3";
        case UniformType::UINT4:  return "uvec4";
        case UniformType::MAT3:   return "mat3";
        case UniformType::MAT4:   return "mat4";
        case UniformType::STRUCT: return "";
    }
}

char const* CodeGenerator::getUniformTypeName(BufferInterfaceBlock::FieldInfo const& info) noexcept {
    using Type = BufferInterfaceBlock::Type;
    switch (info.type) {
        case Type::STRUCT: return info.structName.c_str();
        default:            return getTypeName(info.type);
    }
}

char const* CodeGenerator::getOutputTypeName(MaterialBuilder::OutputType type) noexcept {
    switch (type) {
        case MaterialBuilder::OutputType::FLOAT:  return "float";
        case MaterialBuilder::OutputType::FLOAT2: return "vec2";
        case MaterialBuilder::OutputType::FLOAT3: return "vec3";
        case MaterialBuilder::OutputType::FLOAT4: return "vec4";
    }
}

char const* CodeGenerator::getSamplerTypeName(SamplerType type, SamplerFormat format,
        bool multisample) const noexcept {
    assert(!multisample);   // multisample samplers not yet supported.
    switch (type) {
        case SamplerType::SAMPLER_2D:
            switch (format) {
                case SamplerFormat::INT:    return "isampler2D";
                case SamplerFormat::UINT:   return "usampler2D";
                case SamplerFormat::FLOAT:  return "sampler2D";
                case SamplerFormat::SHADOW: return "sampler2DShadow";
            }
        case SamplerType::SAMPLER_3D:
            assert(format != SamplerFormat::SHADOW);
            switch (format) {
                case SamplerFormat::INT:    return "isampler3D";
                case SamplerFormat::UINT:   return "usampler3D";
                case SamplerFormat::FLOAT:  return "sampler3D";
                case SamplerFormat::SHADOW: return nullptr;
            }
        case SamplerType::SAMPLER_2D_ARRAY:
            switch (format) {
                case SamplerFormat::INT:    return "isampler2DArray";
                case SamplerFormat::UINT:   return "usampler2DArray";
                case SamplerFormat::FLOAT:  return "sampler2DArray";
                case SamplerFormat::SHADOW: return "sampler2DArrayShadow";
            }
        case SamplerType::SAMPLER_CUBEMAP:
            switch (format) {
                case SamplerFormat::INT:    return "isamplerCube";
                case SamplerFormat::UINT:   return "usamplerCube";
                case SamplerFormat::FLOAT:  return "samplerCube";
                case SamplerFormat::SHADOW: return "samplerCubeShadow";
            }
        case SamplerType::SAMPLER_EXTERNAL:
            assert(format != SamplerFormat::SHADOW);
            // Vulkan doesn't have external textures in the sense as GL. Vulkan external textures
            // are created via VK_ANDROID_external_memory_android_hardware_buffer, but they are
            // backed by VkImage just like a normal texture, and sampled from normally.
            return (mTargetLanguage == TargetLanguage::SPIRV) ? "sampler2D" : "samplerExternalOES";
        case SamplerType::SAMPLER_CUBEMAP_ARRAY:
            switch (format) {
                case SamplerFormat::INT:    return "isamplerCubeArray";
                case SamplerFormat::UINT:   return "usamplerCubeArray";
                case SamplerFormat::FLOAT:  return "samplerCubeArray";
                case SamplerFormat::SHADOW: return "samplerCubeArrayShadow";
            }
    }
}

char const* CodeGenerator::getInterpolationQualifier(Interpolation interpolation) noexcept {
    switch (interpolation) {
        case Interpolation::SMOOTH: return "";
        case Interpolation::FLAT:   return "flat ";
    }
}

/* static */
char const* CodeGenerator::getPrecisionQualifier(Precision precision) noexcept {
    switch (precision) {
        case Precision::LOW:     return "lowp";
        case Precision::MEDIUM:  return "mediump";
        case Precision::HIGH:    return "highp";
        case Precision::DEFAULT: return "";
    }
}

/* static */
bool CodeGenerator::hasPrecision(BufferInterfaceBlock::Type type) noexcept {
    switch (type) {
        case UniformType::BOOL:
        case UniformType::BOOL2:
        case UniformType::BOOL3:
        case UniformType::BOOL4:
        case UniformType::STRUCT:
            return false;
        default:
            return true;
    }
}

} // namespace filamat<|MERGE_RESOLUTION|>--- conflicted
+++ resolved
@@ -647,20 +647,12 @@
 utils::io::sstream& CodeGenerator::generateSpecializationConstant(utils::io::sstream& out,
         const char* name, uint32_t id, std::variant<int, float, bool> value) const {
 
-<<<<<<< HEAD
-    std::string constantString = std::visit(SpecializationConstantFormatter(), value);
-=======
     std::string const constantString = std::visit(SpecializationConstantFormatter(), value);
->>>>>>> f286e308
 
     static const char* types[] = { "int", "float", "bool" };
     if (mTargetLanguage == MaterialBuilderBase::TargetLanguage::SPIRV) {
         out << "layout (constant_id = " << id << ") const "
-<<<<<<< HEAD
-            << types[value.index()] << " " << name << " = " << constantString << ";\n\n";
-=======
             << types[value.index()] << " " << name << " = " << constantString << ";\n";
->>>>>>> f286e308
     } else {
         out << "#ifndef SPIRV_CROSS_CONSTANT_ID_" << id << '\n'
             << "#define SPIRV_CROSS_CONSTANT_ID_" << id << " " << constantString << '\n'
