# Filament

[![Android Build Status](https://github.com/google/filament/workflows/Android/badge.svg)](https://github.com/google/filament/actions?query=workflow%3AAndroid)
[![iOS Build Status](https://github.com/google/filament/workflows/iOS/badge.svg)](https://github.com/google/filament/actions?query=workflow%3AiOS)
[![Linux Build Status](https://github.com/google/filament/workflows/Linux/badge.svg)](https://github.com/google/filament/actions?query=workflow%3ALinux)
[![macOS Build Status](https://github.com/google/filament/workflows/macOS/badge.svg)](https://github.com/google/filament/actions?query=workflow%3AmacOS)
[![Windows Build Status](https://github.com/google/filament/workflows/Windows/badge.svg)](https://github.com/google/filament/actions?query=workflow%3AWindows)
[![Web Build Status](https://github.com/google/filament/workflows/Web/badge.svg)](https://github.com/google/filament/actions?query=workflow%3AWeb)

Filament is a real-time physically based rendering engine for Android, iOS, Linux, macOS, Windows,
and WebGL. It is designed to be as small as possible and as efficient as possible on Android.

## Download

[Download Filament releases](https://github.com/google/filament/releases) to access stable builds.
Filament release archives contains host-side tools that are required to generate assets.

Make sure you always use tools from the same release as the runtime library. This is particularly
important for `matc` (material compiler).

If you'd rather build Filament yourself, please refer to our [build manual](BUILDING.md).

### Android

Android projects can simply declare Filament libraries as Maven dependencies:

```gradle
repositories {
    // ...
    mavenCentral()
}

dependencies {
<<<<<<< HEAD
    implementation 'com.google.android.filament:filament-android:1.9.14'
=======
    implementation 'com.google.android.filament:filament-android:1.9.15'
>>>>>>> cb823b16
}
```

Here are all the libraries available in the group `com.google.android.filament`:

[![filament-android](https://maven-badges.herokuapp.com/maven-central/com.google.android.filament/filament-android/badge.svg?subject=filament-android)](https://maven-badges.herokuapp.com/maven-central/com.google.android.filament/filament-android)  
The Filament rendering engine itself.

[![gltfio-android](https://maven-badges.herokuapp.com/maven-central/com.google.android.filament/gltfio-android/badge.svg?subject=gltfio-android)](https://maven-badges.herokuapp.com/maven-central/com.google.android.filament/gltfio-android)  
A glTF 2.0 loader for Filament, depends on `filament-android`  .

[![gltfio-android-lite](https://maven-badges.herokuapp.com/maven-central/com.google.android.filament/gltfio-android-lite/badge.svg?subject=gltfio-android-lite)](https://maven-badges.herokuapp.com/maven-central/com.google.android.filament/gltfio-android-lite)  
Trimmed version of `gltfio` that does not support some glTF features.

[![filament-utils-android](https://maven-badges.herokuapp.com/maven-central/com.google.android.filament/filament-utils-android/badge.svg?subject=filament-utils-android)](https://maven-badges.herokuapp.com/maven-central/com.google.android.filament/filament-utils-android)  
KTX loading, Kotlin math, and camera utilities, depends on `gltfio-android`.

[![filament-utils-android-lite](https://maven-badges.herokuapp.com/maven-central/com.google.android.filament/filament-utils-android-lite/badge.svg?subject=filament-utils-lite)](https://maven-badges.herokuapp.com/maven-central/com.google.android.filament/filament-utils-android-lite)  
Trimmed version of `filament-utils` that does not support some glTF features.

[![filamat-android](https://maven-badges.herokuapp.com/maven-central/com.google.android.filament/filamat-android/badge.svg?subject=filamat-android)](https://maven-badges.herokuapp.com/maven-central/com.google.android.filament/filamat-android)  
A runtime material builder/compiler. This library is large but contains a full shader compiler/validator/optimizer.

[![filamat-android-lite](https://maven-badges.herokuapp.com/maven-central/com.google.android.filament/filamat-android-lite/badge.svg?subject=filamat-android-lite)](https://maven-badges.herokuapp.com/maven-central/com.google.android.filament/filamat-android-lite)  
A much smaller alternative to `filamat-android` that can only generate OpenGL shaders. It does not provide validation or optimizations.

### iOS

iOS projects can use CocoaPods to install the latest release:

```
<<<<<<< HEAD
pod 'Filament', '~> 1.9.14'
=======
pod 'Filament', '~> 1.9.15'
>>>>>>> cb823b16
```

### Snapshots

If you prefer to live on the edge, you can download a continuous build by following the following
steps:

1. Find the [commit](https://github.com/google/filament/commits/main) you're interested in.
2. Click the green check mark under the commit message.
3. Click on the _Details_ link for the platform you're interested in.
4. On the top right, click on the _Artifacts_ dropdown and choose an artifact.

## Documentation

- [Filament](https://google.github.io/filament/Filament.html), an in-depth explanation of
  real-time physically based rendering, the graphics capabilities and implementation of Filament.
  This document explains the math and reasoning behind most of our decisions. This document is a
  good introduction to PBR for graphics programmers.
- [Materials](https://google.github.io/filament/Materials.html), the full reference
  documentation for our material system. This document explains our different material models, how
  to use the material compiler `matc` and how to write custom materials.
- [Material Properties](https://google.github.io/filament/Material%20Properties.pdf), a reference
  sheet for the standard material model.

## Examples

![Night scene](docs/images/samples/example_bistro1.jpg)
![Night scene](docs/images/samples/example_bistro2.jpg)
![Materials](docs/images/samples/example_materials1.jpg)
![Materials](docs/images/samples/example_materials2.jpg)
![Helmet](docs/images/samples/example_helmet.jpg)
![Screen-space refraction](docs/images/samples/example_ssr.jpg)


### Applications

Here are a few screenshots of applications that use Filament in production:

#### Google Maps AR Navigation

![Google Maps AR Navigation](docs/images/samples/app_gmm_ar_nav.jpg)

#### Google Search 3D/AR Viewer on Android

![Google Search 3D/AR Viewer on Android](docs/images/samples/app_google_3d_viewer.jpg)

## Features

### APIs

- Native C++ API for Android, iOS, Linux, macOS and Windows
- Java/JNI API for Android, Linux, macOS and Windows
- JavaScript API

### Backends

- OpenGL 4.1+ for Linux, macOS and Windows
- OpenGL ES 3.0+ for Android and iOS
- Metal for macOS and iOS
- Vulkan 1.0 for Android, Linux, macOS, and Windows
- WebGL 2.0 for all platforms

### Rendering

- Clustered forward renderer
- Cook-Torrance microfacet specular BRDF
- Lambertian diffuse BRDF
- HDR/linear lighting
- Metallic workflow
- Clear coat
- Anisotropic lighting
- Approximated translucent (subsurface) materials
- Cloth/fabric/sheen shading
- Normal mapping & ambient occlusion mapping
- Image-based lighting
- Physically-based camera (shutter speed, sensitivity and aperture)
- Physical light units
- Point lights, spot lights and directional light
- Spot and directional light shadows
- Cascaded shadows
- VSM or PCF shadows
- Contact shadows
- Screen-space ambient occlusion
- Screen-space refraction
- Global fog
- HDR bloom
- Depth of field bokeh
- Multiple tone mappers: ACES, filmic, etc.
- Color grading: white balance, channel mixer, shadows/mid-tones/highlights, ASC CDL,
  contrast, saturation, etc.
- TAA, FXAA, MSAA and specular anti-aliasing
- Dynamic resolution

### glTF 2.0

- Encodings
  - [x] Embeded
  - [x] Binary

- Primitive Types
  - [x] Points
  - [x] Lines
  - [ ] Line Loop
  - [ ] Line Strip
  - [x] Triangles
  - [ ] Triangle Strip
  - [ ] Triangle Fan

- Animation
  - [x] Transform animation
  - [x] Linear interpolation
  - [x] Morph animation
    - [x] Sparse accessor
  - [x] Skin animation
  - [x] Joint animation

- Extensions
  - [x] KHR_draco_mesh_compression
  - [x] KHR_lights_punctual
  - [x] KHR_materials_clearcoat
  - [x] KHR_materials_pbrSpecularGlossiness
  - [x] KHR_materials_sheen
  - [x] KHR_materials_transmission
  - [x] KHR_materials_unlit
  - [x] KHR_mesh_quantization
  - [x] KHR_texture_transform


## Rendering with Filament

### Native Linux, macOS and Windows

You must create an `Engine`, a `Renderer` and a `SwapChain`. The `SwapChain` is created from a
native window pointer (an `NSView` on macOS or a `HWND` on Windows for instance):

```c++
Engine* engine = Engine::create();
SwapChain* swapChain = engine->createSwapChain(nativeWindow);
Renderer* renderer = engine->createRenderer();
```

To render a frame you must then create a `View`, a `Scene` and a `Camera`:

```c++
Camera* camera = engine->createCamera(EntityManager::get().create());
View* view = engine->createView();
Scene* scene = engine->createScene();

view->setCamera(camera);
view->setScene(scene);
```

Renderables are added to the scene:

```c++
Entity renderable = EntityManager::get().create();
// build a quad
RenderableManager::Builder(1)
        .boundingBox({{ -1, -1, -1 }, { 1, 1, 1 }})
        .material(0, materialInstance)
        .geometry(0, RenderableManager::PrimitiveType::TRIANGLES, vertexBuffer, indexBuffer, 0, 6)
        .culling(false)
        .build(*engine, renderable);
scene->addEntity(renderable);
```

The material instance is obtained from a material, itself loaded from a binary blob generated
by `matc`:

```c++
Material* material = Material::Builder()
        .package((void*) BAKED_MATERIAL_PACKAGE, sizeof(BAKED_MATERIAL_PACKAGE))
        .build(*engine);
MaterialInstance* materialInstance = material->createInstance();
```

To learn more about materials and `matc`, please refer to the
[materials documentation](./docs/Materials.md.html).

To render, simply pass the `View` to the `Renderer`:

```c++
// beginFrame() returns false if we need to skip a frame
if (renderer->beginFrame(swapChain)) {
    // for each View
    renderer->render(view);
    renderer->endFrame();
}
```

For complete examples of Linux, macOS and Windows Filament applications, look at the source files
in the `samples/` directory. These samples are all based on `samples/app/` which contains the code
that creates a native window with SDL2 and initializes the Filament engine, renderer and views.

### Java on Linux, macOS and Windows

After building Filament, you can use `filament-java.jar` and its companion `filament-jni` native
library to use Filament in desktop Java applications.

You must always first initialize Filament by calling `Filament.init()`.

You can use Filament either with AWT or Swing, using respectively a `FilamentCanvas` or a
`FilamentPanel`.

Following the steps above (how to use Filament from native code), create an `Engine` and a
`Renderer`, but instead of calling `beginFrame` and `endFrame` on the renderer itself, call
these methods on `FilamentCanvas` or `FilamentPanel`.

### Android

See `android/samples` for examples of how to use Filament on Android.

You must always first initialize Filament by calling `Filament.init()`.

Rendering with Filament on Android is similar to rendering from native code (the APIs are largely
the same across languages). You can render into a `Surface` by passing a `Surface` to the
`createSwapChain` method. This allows you to render to a `SurfaceTexture`, a `TextureView` or
a `SurfaceView`. To make things easier we provide an Android specific API called `UiHelper` in the
package `com.google.android.filament.android`. All you need to do is set a render callback on the
helper and attach your `SurfaceView` or `TextureView` to it. You are still responsible for
creating the swap chain in the `onNativeWindowChanged()` callback.

### iOS

Filament is supported on iOS 11.0 and above. See `ios/samples` for examples of using Filament on
iOS.

Filament on iOS is largely the same as native rendering with C++. A `CAEAGLLayer` or `CAMetalLayer`
is passed to the `createSwapChain` method. Filament for iOS supports both Metal (preferred) and
OpenGL ES.

## Assets

To get started you can use the textures and environment maps found respectively in
`third_party/textures` and `third_party/environments`. These assets are under CC0 license. Please
refer to their respective `URL.txt` files to know more about the original authors.

## How to make contributions

Please read and follow the steps in [CONTRIBUTING.md](/CONTRIBUTING.md). Make sure you are
familiar with the [code style](/CODE_STYLE.md).

## Directory structure

This repository not only contains the core Filament engine, but also its supporting libraries
and tools.

- `android`:                  Android libraries and projects
  - `filamat-android`:        Filament material generation library (AAR) for Android
  - `filament-android`:       Filament library (AAR) for Android
  - `filament-utils-android`: Extra utilities (KTX loader, math types, etc.)
  - `gltfio-android`:         Filament glTF loading library (AAR) for Android
  - `samples`:                Android-specific Filament samples
- `art`:                      Source for various artworks (logos, PDF manuals, etc.)
- `assets`:                   3D assets to use with sample applications
- `build`:                    CMake build scripts
- `docs`:                     Documentation
  - `math`:                   Mathematica notebooks used to explore BRDFs, equations, etc.
- `filament`:                 Filament rendering engine (minimal dependencies)
- `ide`:                      Configuration files for IDEs (CLion, etc.)
- `ios`:                      Sample projects for iOS
- `java`:                     Java bindings for Filament libraries
- `libs`:                     Libraries
  - `bluegl`:                 OpenGL bindings for macOS, Linux and Windows
  - `bluevk`:                 Vulkan bindings for macOS, Linux, Windows and Android
  - `camutils`:               Camera manipulation utilities
  - `filabridge`:             Library shared by the Filament engine and host tools
  - `filaflat`:               Serialization/deserialization library used for materials
  - `filagui`:                Helper library for [Dear ImGui](https://github.com/ocornut/imgui)
  - `filamat`:                Material generation library
  - `filamentapp`:            SDL2 skeleton to build sample apps
  - `filameshio`:             Tiny filamesh parsing library (see also `tools/filamesh`)
  - `geometry`:               Mesh-related utilities
  - `gltfio`:                 Loader for glTF 2.0
  - `ibl`:                    IBL generation tools
  - `image`:                  Image filtering and simple transforms
  - `imageio`:                Image file reading / writing, only intended for internal use
  - `matdbg`:                 DebugServer for inspecting shaders at run-time (debug builds only)
  - `math`:                   Math library
  - `mathio`:                 Math types support for output streams
  - `utils`:                  Utility library (threads, memory, data structures, etc.)
- `samples`:                  Sample desktop applications
- `shaders`:                  Shaders used by `filamat` and `matc`
- `third_party`:              External libraries and assets
  - `environments`:           Environment maps under CC0 license that can be used with `cmgen`
  - `models`:                 Models under permissive licenses
  - `textures`:               Textures under CC0 license
- `tools`:                    Host tools
  - `cmgen`:                  Image-based lighting asset generator
  - `filamesh`:               Mesh converter
  - `glslminifier`:           Minifies GLSL source code
  - `matc`:                   Material compiler
  - `matinfo`                 Displays information about materials compiled with `matc`
  - `mipgen`                  Generates a series of miplevels from a source image
  - `normal-blending`:        Tool to blend normal maps
  - `resgen`                  Aggregates binary blobs into embeddable resources
  - `roughness-prefilter`:    Pre-filters a roughness map from a normal map to reduce aliasing
  - `specular-color`:         Computes the specular color of conductors based on spectral data
- `web`:                      JavaScript bindings, documentation, and samples

## License

Please see [LICENSE](/LICENSE).

## Disclaimer

This is not an officially supported Google product.<|MERGE_RESOLUTION|>--- conflicted
+++ resolved
@@ -31,11 +31,7 @@
 }
 
 dependencies {
-<<<<<<< HEAD
-    implementation 'com.google.android.filament:filament-android:1.9.14'
-=======
     implementation 'com.google.android.filament:filament-android:1.9.15'
->>>>>>> cb823b16
 }
 ```
 
@@ -67,11 +63,7 @@
 iOS projects can use CocoaPods to install the latest release:
 
 ```
-<<<<<<< HEAD
-pod 'Filament', '~> 1.9.14'
-=======
 pod 'Filament', '~> 1.9.15'
->>>>>>> cb823b16
 ```
 
 ### Snapshots
